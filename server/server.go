package server

import (
	"bytes"
	"crypto/tls"
	"encoding/json"
	"fmt"
	"io"
	"io/ioutil"
	"log"
	"mime/multipart"
	"net/http"
	"net/url"
	"regexp"
	"strings"
)

const (
	cloudBaseURLTemplate string = "https://%s.secretservercloud.%s/"
	defaultAPIPathURI    string = "/api/"
	defaultTokenPathURI  string = "/oauth2/token"
	defaultTLD           string = "com"
)

// UserCredential holds the username and password that the API should use to
// authenticate to the REST API
type UserCredential struct {
	Domain, Username, Password, Token string
}

// Configuration settings for the API
type Configuration struct {
	Credentials                                                  UserCredential
	ServerURL, TLD, Tenant, apiPathURI, apiVersion, tokenPathURI string
	TLSClientConfig                                              *tls.Config
}

// Server provides access to secrets stored in Delinea Secret Server
type Server struct {
	Configuration
}

// New returns an initialized Secrets object
func New(config Configuration) (*Server, error) {
	if config.ServerURL == "" && config.Tenant == "" || config.ServerURL != "" && config.Tenant != "" {
		return nil, fmt.Errorf("either ServerURL of Secret Server/Platform or Tenant of Secret Server Cloud must be set")
	}
	if config.TLD == "" {
		config.TLD = defaultTLD
	}
	if config.TLSClientConfig != nil {
		http.DefaultTransport.(*http.Transport).TLSClientConfig = config.TLSClientConfig
	}
	if config.apiPathURI == "" {
		config.apiPathURI = defaultAPIPathURI
	}
	config.apiPathURI = strings.Trim(config.apiPathURI, "/")
	if config.tokenPathURI == "" {
		config.tokenPathURI = defaultTokenPathURI
	}
	config.tokenPathURI = strings.Trim(config.tokenPathURI, "/")
	return &Server{config}, nil
}

// urlFor is the URL for the given resource and path
func (s Server) urlFor(resource, path string) string {
	var baseURL string

	if s.ServerURL == "" {
		baseURL = fmt.Sprintf(cloudBaseURLTemplate, s.Tenant, s.TLD)
	} else {
		baseURL = s.ServerURL
	}

	switch {
	case resource == "token":
		return fmt.Sprintf("%s/%s",
			strings.Trim(baseURL, "/"),
			strings.Trim(s.tokenPathURI, "/"))
	default:
		return fmt.Sprintf("%s/%s/%s/%s/%s",
			strings.Trim(baseURL, "/"),
			strings.Trim(s.apiPathURI, "/"),
			strings.Trim(s.apiVersion, "/"),
			strings.Trim(resource, "/"),
			strings.Trim(path, "/"))
	}
}

func (s Server) urlForSearch(resource, searchText, fieldName string) string {
	var baseURL string

	if s.ServerURL == "" {
		baseURL = fmt.Sprintf(cloudBaseURLTemplate, s.Tenant, s.TLD)
	} else {
		baseURL = s.ServerURL
	}
	switch {
	case resource == "secrets":
		url := fmt.Sprintf("%s/%s/%s/%s?paging.filter.searchText=%s&paging.filter.searchField=%s&paging.filter.doNotCalculateTotal=true&paging.take=30&&paging.skip=0",
			strings.Trim(baseURL, "/"),
			strings.Trim(s.apiPathURI, "/"),
			strings.Trim(s.apiVersion, "/"),
			strings.Trim(resource, "/"),
			searchText,
			fieldName)
		if fieldName == "" {
			return fmt.Sprintf("%s%s", url, "&paging.filter.extendedFields=Machine&paging.filter.extendedFields=Notes&paging.filter.extendedFields=Username")
		}
		return fmt.Sprintf("%s%s", url, "&paging.filter.isExactMatch=true")
	default:
		return ""
	}
}

// accessResource uses the accessToken to access the API resource.
// It assumes an appropriate combination of method, resource, path and input.
func (s Server) accessResource(method, resource, path, version string, input interface{}) ([]byte, error) {
	switch resource {
	case "secrets":
	case "secret-templates":
	default:
		message := "unknown resource"

		log.Printf("[ERROR] %s: %s", message, resource)
		return nil, fmt.Errorf(message)
	}

	body := bytes.NewBuffer([]byte{})

	if input != nil {
		if data, err := json.Marshal(input); err == nil {
			body = bytes.NewBuffer(data)
		} else {
			log.Print("[ERROR] marshaling the request body to JSON:", err)
			return nil, err
		}
	}

<<<<<<< HEAD
	s.apiVersion = version
	req, err := http.NewRequest(method, s.urlFor(resource, path), body)
=======
	accessToken, err := s.getAccessToken()
>>>>>>> 057f1859

	if err != nil {
		log.Print("[ERROR] error getting accessToken:", err)
		return nil, err
	}

	req, err := http.NewRequest(method, s.urlFor(resource, path), body)

	if err != nil {
		log.Printf("[ERROR] creating req: %s /%s/%s: %s", method, resource, path, err)
		return nil, err
	}

	req.Header.Add("Authorization", "Bearer "+accessToken)

	switch method {
	case "POST", "PUT", "PATCH":
		req.Header.Set("Content-Type", "application/json")
	}

	log.Printf("[DEBUG] calling %s %s", method, req.URL.String())

	data, _, err := handleResponse((&http.Client{}).Do(req))

	return data, err
}

// searchResources uses the accessToken to search for API resources.
// It assumes an appropriate combination of resource, search text.
// field is optional
func (s Server) searchResources(resource, searchText, field, apiVersion string) ([]byte, error) {
	switch resource {
	case "secrets":
	default:
		message := "unknown resource"

		log.Printf("[ERROR] %s: %s", message, resource)
		return nil, fmt.Errorf(message)
	}

	method := "GET"
	body := bytes.NewBuffer([]byte{})

<<<<<<< HEAD
	s.apiVersion = apiVersion
	req, err := http.NewRequest(method, s.urlForSearch(resource, searchText, field), body)
=======
	accessToken, err := s.getAccessToken()
>>>>>>> 057f1859

	if err != nil {
		log.Print("[ERROR] error getting accessToken:", err)
		return nil, err
	}

	req, err := http.NewRequest(method, s.urlForSearch(resource, searchText, field), body)

	if err != nil {
		log.Printf("[ERROR] creating req: %s /%s/%s/%s: %s", method, resource, searchText, field, err)
		return nil, err
	}

	req.Header.Add("Authorization", "Bearer "+accessToken)

	log.Printf("[DEBUG] calling %s %s", method, req.URL.String())

	data, _, err := handleResponse((&http.Client{}).Do(req))

	return data, err
}

// uploadFile uploads the file described in the given fileField to the
// secret at the given secretId as a multipart/form-data request.
func (s Server) uploadFile(secretId int, fileField SecretField) error {
	log.Printf("[DEBUG] uploading a file to the '%s' field with filename '%s'", fileField.Slug, fileField.Filename)
	body := bytes.NewBuffer([]byte{})
	path := fmt.Sprintf("%d/fields/%s", secretId, fileField.Slug)

	// Fetch the access token
	accessToken, err := s.getAccessToken()
	if err != nil {
		log.Print("[ERROR] error getting accessToken:", err)
		return err
	}

	// Create the multipart form
	multipartWriter := multipart.NewWriter(body)
	filename := fileField.Filename
	if filename == "" {
		filename = "File.txt"
		log.Printf("[DEBUG] field has no filename, setting its filename to '%s'", filename)
	} else if match, _ := regexp.Match("[^.]+\\.\\w+$", []byte(filename)); !match {
		filename = filename + ".txt"
		log.Printf("[DEBUG] field has no filename extension, setting its filename to '%s'", filename)
	}
	form, err := multipartWriter.CreateFormFile("file", filename)
	if err != nil {
		return err
	}
	_, err = io.Copy(form, strings.NewReader(fileField.ItemValue))
	if err != nil {
		return err
	}
	err = multipartWriter.Close()
	if err != nil {
		return err
	}

	s.apiVersion = "v1/"
	// Make the request
	req, err := http.NewRequest("PUT", s.urlFor(resource, path), body)
	if err != nil {
		return err
	}
	req.Header.Add("Authorization", "Bearer "+accessToken)
	req.Header.Set("Content-Type", multipartWriter.FormDataContentType())
	log.Printf("[DEBUG] uploading file with PUT %s", req.URL.String())
	_, _, err = handleResponse((&http.Client{}).Do(req))

	return err
}

// getAccessToken gets an OAuth2 Access Grant and returns the token
// endpoint and get an accessGrant.
func (s *Server) getAccessToken() (string, error) {
	if s.Credentials.Token != "" {
		return s.Credentials.Token, nil
	}
	response, err := s.checkPlatformDetails()
	if err != nil {
		log.Print("Error while checking server details:", err)
		return "", err
	} else if err == nil && response == "" {
		values := url.Values{
			"username":   {s.Credentials.Username},
			"password":   {s.Credentials.Password},
			"grant_type": {"password"},
		}
		if s.Credentials.Domain != "" {
			values["domain"] = []string{s.Credentials.Domain}
		}

		body := strings.NewReader(values.Encode())
		requestUrl := s.urlFor("token", "")
		data, _, err := handleResponse(http.Post(requestUrl, "application/x-www-form-urlencoded", body))

		if err != nil {
			log.Print("[ERROR] grant response error:", err)
			return "", err
		}

		grant := struct {
			AccessToken  string `json:"access_token"`
			RefreshToken string `json:"refresh_token"`
			TokenType    string `json:"token_type"`
			ExpiresIn    int    `json:"expires_in"`
		}{}

		if err = json.Unmarshal(data, &grant); err != nil {
			log.Print("[ERROR] parsing grant response:", err)
			return "", err
		}
		return grant.AccessToken, nil
	} else {
		return response, nil
	}
}

func (s *Server) checkPlatformDetails() (string, error) {
	var baseURL string

	if s.ServerURL == "" {
		baseURL = fmt.Sprintf(cloudBaseURLTemplate, s.Tenant, s.TLD)
	} else {
		baseURL = s.ServerURL
	}

	platformHelthCheckUrl := fmt.Sprintf("%s/%s", strings.Trim(baseURL, "/"), "health")
	ssHealthCheckUrl := fmt.Sprintf("%s/%s", strings.Trim(baseURL, "/"), "healthcheck.aspx")

	isHealthy := checkJSONResponse(ssHealthCheckUrl)
	if isHealthy {
		return "", nil
	} else {
		isHealthy := checkJSONResponse(platformHelthCheckUrl)
		if isHealthy {
			requestData := map[string]string{
				"User":    s.Credentials.Username,
				"Version": "1.0",
			}
			jsonData, err := json.Marshal(requestData)
			if err != nil {
				log.Print("Error marshaling JSON:", err)
				return "", err
			}

			req, err := http.NewRequest("POST", fmt.Sprintf("%s/%s", strings.Trim(baseURL, "/"), "identity/Security/StartAuthentication"), bytes.NewBuffer(jsonData))
			if err != nil {
				log.Print("Error creating HTTP request:", err)
				return "", err
			}

			data, _, err := handleResponse((&http.Client{}).Do(req))
			if err != nil {
				log.Print("[ERROR] start authetication response error:", err)
				return "", err
			}

			var startAuthjsonResponse StartAuthResponse
			if err = json.Unmarshal(data, &startAuthjsonResponse); err != nil {
				log.Print("[ERROR] parsing start auth response:", err)
				return "", err
			}

			requestData = map[string]string{
				"Answer":      s.Credentials.Password,
				"MechanismId": findMechanismId(startAuthjsonResponse),
				"Action":      "Answer",
				"SessionId":   startAuthjsonResponse.Result.SessionId,
				"TenantId":    startAuthjsonResponse.Result.TenantId,
			}

			jsonData, err = json.Marshal(requestData)
			if err != nil {
				log.Print("Error marshaling JSON:", err)
				return "", err
			}

			req, err = http.NewRequest("POST", fmt.Sprintf("%s/%s", strings.Trim(baseURL, "/"), "identity/Security/AdvanceAuthentication"), bytes.NewBuffer(jsonData))
			if err != nil {
				log.Print("Error creating HTTP request:", err)
				return "", err
			}

			data, _, err = handleResponse((&http.Client{}).Do(req))
			if err != nil {
				log.Print("[ERROR] advance authetication response error:", err)
				return "", err
			}

			var advanceAuthJsonResponse AdvanceAuthResponse
			if err = json.Unmarshal(data, &advanceAuthJsonResponse); err != nil {
				log.Print("[ERROR] parsing advance auth response:", err)
				return "", err
			}

			req, err = http.NewRequest("GET", fmt.Sprintf("%s/%s", strings.Trim(baseURL, "/"), "vaultbroker/api/vaults"), bytes.NewBuffer([]byte{}))
			if err != nil {
				log.Print("Error creating HTTP request:", err)
				return "", err
			}
			req.Header.Add("Authorization", "Bearer "+advanceAuthJsonResponse.Result.OAuthTokens.AccessToken)

			data, _, err = handleResponse((&http.Client{}).Do(req))
			if err != nil {
				log.Print("[ERROR] get vaults response error:", err)
				return "", err
			}

			var vaultJsonResponse VaultsResponseModel
			if err = json.Unmarshal(data, &vaultJsonResponse); err != nil {
				log.Print("[ERROR] parsing vaults response:", err)
				return "", err
			}

			var vaultURL string
			for _, vault := range vaultJsonResponse.Vaults {
				if vault.IsDefault && vault.IsActive {
					vaultURL = vault.Connection.Url
					break
				}
			}
			if vaultURL != "" {
				s.ServerURL = vaultURL
			} else {
				return "", fmt.Errorf("no configured vault found")
			}

			return advanceAuthJsonResponse.Result.OAuthTokens.AccessToken, nil
		}
	}
	return "", fmt.Errorf("invalid URL")
}

<<<<<<< HEAD
	s.apiVersion = "v2/"

	body := strings.NewReader(values.Encode())
	requestUrl := s.urlFor("token", "")
	data, _, err := handleResponse(http.Post(requestUrl, "application/x-www-form-urlencoded", body))
=======
func checkJSONResponse(url string) bool {
	response, err := http.Get(url)
	if err != nil {
		log.Println("Error making GET request:", err)
		return false
	}
	defer response.Body.Close()
>>>>>>> 057f1859

	body, err := ioutil.ReadAll(response.Body)
	if err != nil {
		log.Println("Error reading response body:", err)
		return false
	}

	var jsonResponse Response
	err = json.Unmarshal(body, &jsonResponse)
	if err == nil {
		return jsonResponse.Healthy
	} else {
		return strings.Contains(string(body), "Healthy")
	}
}

func findMechanismId(saResponse StartAuthResponse) string {
	for _, challenge := range saResponse.Result.Challenges {
		for _, mechanism := range challenge.Mechanisms {
			if mechanism.PromptSelectMech == "Password" {
				return mechanism.MechanismId
			}
		}
	}
	return ""
}

type Response struct {
	Healthy               bool `json:"healthy"`
	DatabaseHealthy       bool `json:"databaseHealthy"`
	ServiceBusHealthy     bool `json:"serviceBusHealthy"`
	StorageAccountHealthy bool `json:"storageAccountHealthy"`
	ScheduledForDeletion  bool `json:"scheduledForDeletion"`
}

type ClientHints struct {
	PersistDefault      bool   `json:"PersistDefault"`
	AllowPersist        bool   `json:"AllowPersist"`
	AllowForgotPassword bool   `json:"AllowForgotPassword"`
	StartingPoint       string `json:"StartingPoint"`
	RequestedUsername   string `json:"RequestedUsername"`
}

type Mechanism struct {
	AnswerType       string `json:"AnswerType"`
	Name             string `json:"Name"`
	PromptMechChosen string `json:"PromptMechChosen"`
	PromptSelectMech string `json:"PromptSelectMech"`
	MechanismId      string `json:"MechanismId"`
}

type Challenge struct {
	Mechanisms []Mechanism `json:"Mechanisms"`
}

type Result struct {
	ClientHints        ClientHints `json:"ClientHints"`
	Version            string      `json:"Version"`
	SessionId          string      `json:"SessionId"`
	AllowLoginMfaCache bool        `json:"AllowLoginMfaCache"`
	Challenges         []Challenge `json:"Challenges"`
	Summary            string      `json:"Summary"`
	TenantId           string      `json:"TenantId"`
}

type StartAuthResponse struct {
	Success         bool        `json:"success"`
	Result          Result      `json:"Result"`
	Message         interface{} `json:"Message"`
	MessageID       interface{} `json:"MessageID"`
	Exception       interface{} `json:"Exception"`
	ErrorID         interface{} `json:"ErrorID"`
	ErrorCode       interface{} `json:"ErrorCode"`
	IsSoftError     bool        `json:"IsSoftError"`
	InnerExceptions interface{} `json:"InnerExceptions"`
}

type OAuthTokens struct {
	AccessToken      string `json:"access_token"`
	RefreshToken     string `json:"refresh_token"`
	IdToken          string `json:"id_token"`
	TokenType        string `json:"token_type"`
	ExpiresIn        int    `json:"expires_in"`
	SessionExpiresIn int    `json:"session_expires_in"`
	Scope            string `json:"scope"`
}

type AdvanceAuthResult struct {
	AuthLevel     string      `json:"AuthLevel"`
	DisplayName   string      `json:"DisplayName"`
	OAuthTokens   OAuthTokens `json:"OAuthTokens"`
	UserId        string      `json:"UserId"`
	EmailAddress  string      `json:"EmailAddress"`
	UserDirectory string      `json:"UserDirectory"`
	StartingPoint string      `json:"StartingPoint"`
	PodFqdn       string      `json:"PodFqdn"`
	User          string      `json:"User"`
	CustomerID    string      `json:"CustomerID"`
	SystemID      string      `json:"SystemID"`
	SourceDsType  string      `json:"SourceDsType"`
	Summary       string      `json:"Summary"`
}

type AdvanceAuthResponse struct {
	Success         bool              `json:"success"`
	Result          AdvanceAuthResult `json:"Result"`
	Message         interface{}       `json:"Message"`
	MessageID       interface{}       `json:"MessageID"`
	Exception       interface{}       `json:"Exception"`
	ErrorID         interface{}       `json:"ErrorID"`
	ErrorCode       interface{}       `json:"ErrorCode"`
	IsSoftError     bool              `json:"IsSoftError"`
	InnerExceptions interface{}       `json:"InnerExceptions"`
}

type Connection struct {
	Url            string `json:"url"`
	OAuthProfileId string `json:"oAuthProfileId"`
}

type Vault struct {
	VaultId         string     `json:"vaultId"`
	Name            string     `json:"name"`
	Type            string     `json:"type"`
	IsDefault       bool       `json:"isDefault"`
	IsGlobalDefault bool       `json:"isGlobalDefault"`
	IsActive        bool       `json:"isActive"`
	Connection      Connection `json:"connection"`
}

type VaultsResponseModel struct {
	Vaults []Vault `json:"vaults"`
}<|MERGE_RESOLUTION|>--- conflicted
+++ resolved
@@ -137,12 +137,15 @@
 		}
 	}
 
-<<<<<<< HEAD
 	s.apiVersion = version
 	req, err := http.NewRequest(method, s.urlFor(resource, path), body)
-=======
+
+	if err != nil {
+		log.Printf("[ERROR] creating req: %s /%s/%s: %s", method, resource, path, err)
+		return nil, err
+	}
+
 	accessToken, err := s.getAccessToken()
->>>>>>> 057f1859
 
 	if err != nil {
 		log.Print("[ERROR] error getting accessToken:", err)
@@ -186,12 +189,15 @@
 	method := "GET"
 	body := bytes.NewBuffer([]byte{})
 
-<<<<<<< HEAD
 	s.apiVersion = apiVersion
 	req, err := http.NewRequest(method, s.urlForSearch(resource, searchText, field), body)
-=======
+
+	if err != nil {
+		log.Printf("[ERROR] creating req: %s /%s/%s/%s: %s", method, resource, searchText, field, err)
+		return nil, err
+	}
+
 	accessToken, err := s.getAccessToken()
->>>>>>> 057f1859
 
 	if err != nil {
 		log.Print("[ERROR] error getting accessToken:", err)
@@ -271,7 +277,18 @@
 	if s.Credentials.Token != "" {
 		return s.Credentials.Token, nil
 	}
+	if s.Credentials.Domain != "" {
+		values["domain"] = []string{s.Credentials.Domain}
+	}
+
+	s.apiVersion = "v2/"
+
+	body := strings.NewReader(values.Encode())
+	requestUrl := s.urlFor("token", "")
+	data, _, err := handleResponse(http.Post(requestUrl, "application/x-www-form-urlencoded", body))
+
 	response, err := s.checkPlatformDetails()
+
 	if err != nil {
 		log.Print("Error while checking server details:", err)
 		return "", err
@@ -427,13 +444,6 @@
 	return "", fmt.Errorf("invalid URL")
 }
 
-<<<<<<< HEAD
-	s.apiVersion = "v2/"
-
-	body := strings.NewReader(values.Encode())
-	requestUrl := s.urlFor("token", "")
-	data, _, err := handleResponse(http.Post(requestUrl, "application/x-www-form-urlencoded", body))
-=======
 func checkJSONResponse(url string) bool {
 	response, err := http.Get(url)
 	if err != nil {
@@ -441,7 +451,6 @@
 		return false
 	}
 	defer response.Body.Close()
->>>>>>> 057f1859
 
 	body, err := ioutil.ReadAll(response.Body)
 	if err != nil {
